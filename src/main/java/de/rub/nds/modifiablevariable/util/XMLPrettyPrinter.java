/**
 * ModifiableVariable - A Variable Concept for Runtime Modifications
 *
 * Copyright 2014-2017 Ruhr University Bochum / Hackmanit GmbH
 *
 * Licensed under Apache License 2.0
 * http://www.apache.org/licenses/LICENSE-2.0
 */
package de.rub.nds.modifiablevariable.util;

import java.io.IOException;
import java.io.StringReader;
import java.io.StringWriter;
import java.util.Arrays;
import javax.xml.parsers.DocumentBuilderFactory;
import javax.xml.parsers.ParserConfigurationException;
import javax.xml.transform.OutputKeys;
import javax.xml.transform.Transformer;
import javax.xml.transform.TransformerConfigurationException;
import javax.xml.transform.TransformerException;
import javax.xml.transform.TransformerFactory;
import javax.xml.transform.dom.DOMSource;
import javax.xml.transform.stream.StreamResult;
import javax.xml.xpath.*;

import org.w3c.dom.Document;
import org.w3c.dom.Element;
import org.w3c.dom.Node;
import org.w3c.dom.NodeList;
import org.xml.sax.InputSource;
import org.xml.sax.SAXException;

/**
 * The goal of this class is to pretty print byte array text nodes so that text
 * contents and closing XML tags are correctly aligned.
 *
 */
public class XMLPrettyPrinter {

    public static int IDENT_AMOUNT = 4;

    /**
     * This functions autoformats the text content of the child nodes of the
     * node which have the {@code autoformat="true"} attribute set. The
     * autoformatting results in having the textContent of the node aligned to
     * the depth of indentation of its parent node. The
     * {@code autoformat="true"} is also removed from the tree.
     *
     * <br>
     * <br>
     *
     * <b>Note:</b> the function also removes all blank text from nodes which
     * may merge {@code <a></a>} into {@code <a/>}.
     *
     * <br>
     * <br>
     *
     * <b>Caution:</b> the function literally takes the textContent of the child
     * nodes of the autoformat node. This removes any other nodes from that
     * child node and leaves only the textContent left.
     *
     * <br>
     * <br>
     *
     * <h3>Example</h3>
     *
     * Using this XML as input:
     *
     * <pre>
     * {@code
     * <root autoformat="true">
     *     <textnode>
     * this text should
     * be aligned
     *     </textnode>
     * </root>
     * }
     * </pre>
     *
     * Results in this output XML:
     *
     * <pre>
     * {@code
     * <root>
     *     <textnode>
     *         this text sould
     *         be aligned
     *     </textnode>
     * </root>
     * }
     * </pre>
     *
     *
     * @param input
     * @return
     * @throws TransformerConfigurationException
     * @throws ParserConfigurationException
     * @throws SAXException
     * @throws IOException
     * @throws TransformerException
     * @throws XPathExpressionException
     */
    public static String prettyPrintXML(String input) throws TransformerConfigurationException,
<<<<<<< HEAD
            ParserConfigurationException, SAXException, IOException, TransformerException, XPathExpressionException,
            XPathFactoryConfigurationException {
        return input;
        // Transformer transformer =
        // TransformerFactory.newInstance().newTransformer();
        // transformer.setOutputProperty(OutputKeys.INDENT, "yes");
        // transformer.setOutputProperty("{http://xml.apache.org/xslt}indent-amount",
        // Integer.toString(IDENT_AMOUNT));
        // transformer.setOutputProperty(OutputKeys.OMIT_XML_DECLARATION,
        // "yes");
        // StreamResult result = new StreamResult(new StringWriter());
        // Document doc =
        // DocumentBuilderFactory.newInstance().newDocumentBuilder()
        // .parse(new InputSource(new StringReader(input)));
        // XPathExpression xpathDepth =
        // XPathFactory.newInstance().newXPath().compile("count(ancestor-or-self::*)");
        // XPathExpression toBeFormatted =
        // XPathFactory.newInstance().newXPath().compile("//*[@autoformat = \'true\']/*");
        // NodeList textNodes = (NodeList) toBeFormatted.evaluate(doc,
        // XPathConstants.NODESET);
        // for (int i = 0; i < textNodes.getLength(); i++) {
        // Node node = textNodes.item(i);
        // String content = node.getTextContent();
        // double doubleDepth = (Double) xpathDepth.evaluate(textNodes.item(i),
        // XPathConstants.NUMBER);
        // int depth = (int) doubleDepth;
        // String emptyString = createEmptyString(depth);
        // String newContent = content.replaceAll("\n", ("\n" + emptyString));
        // if (newContent.length() > content.length()
        // && newContent.substring(newContent.length() - IDENT_AMOUNT,
        // newContent.length()).trim().equals("")) {
        // newContent = newContent.substring(0, newContent.length() -
        // IDENT_AMOUNT);
        // }
        // node.setTextContent(newContent);
        // Element element = (Element) node.getParentNode();
        // element.removeAttribute("autoformat");
        //
        // }
        // DOMSource source = new DOMSource(doc);
        // transformer.transform(source, result);
        // return result.getWriter().toString();
=======
            ParserConfigurationException, SAXException, IOException, TransformerException, XPathExpressionException {
        Transformer transformer = TransformerFactory.newInstance().newTransformer();
        transformer.setOutputProperty(OutputKeys.INDENT, "yes");
        transformer.setOutputProperty("{http://xml.apache.org/xslt}indent-amount", Integer.toString(IDENT_AMOUNT));
        transformer.setOutputProperty(OutputKeys.OMIT_XML_DECLARATION, "yes");
        StreamResult result = new StreamResult(new StringWriter());
        Document doc = DocumentBuilderFactory.newInstance().newDocumentBuilder()
                .parse(new InputSource(new StringReader(input)));

        // clear out blank text nodes otherwise the formatter will preserver
        // them and add additional newlinesq
        XPathExpression emptyTextNodeXPath = XPathFactory.newInstance().newXPath()
                .compile("//text()[normalize-space()='']");
        NodeList blankNodesList = (NodeList) emptyTextNodeXPath.evaluate(doc, XPathConstants.NODESET);
        for (int j = 0; j < blankNodesList.getLength(); ++j) {
            Node blankNode = blankNodesList.item(j);
            blankNode.getParentNode().removeChild(blankNode);
        }

        XPathExpression xpathDepth = XPathFactory.newInstance().newXPath().compile("count(ancestor-or-self::*)");
        XPathExpression toBeFormatted = XPathFactory.newInstance().newXPath().compile("//*[@autoformat = 'true']/*");

        NodeList toBeFormattedNodeList = (NodeList) toBeFormatted.evaluate(doc, XPathConstants.NODESET);
        for (int i = 0; i < toBeFormattedNodeList.getLength(); i++) {
            Node node = toBeFormattedNodeList.item(i);

            String content = node.getTextContent();
            double doubleDepth = (Double) xpathDepth.evaluate(toBeFormattedNodeList.item(i), XPathConstants.NUMBER);
            int depth = (int) doubleDepth;
            String emptyString = createEmptyString(depth);
            String newContent = content.replaceAll("\n", ("\n" + emptyString));
            if (newContent.length() > content.length()
                    && newContent.substring(newContent.length() - IDENT_AMOUNT, newContent.length()).trim().equals("")) {
                newContent = newContent.substring(0, newContent.length() - IDENT_AMOUNT);
            }
            node.setTextContent(newContent);
            Element element = (Element) node.getParentNode();
            element.removeAttribute("autoformat");
        }
        DOMSource source = new DOMSource(doc);
        transformer.transform(source, result);
        return result.getWriter().toString();
>>>>>>> db91c91a
    }

    private static String createEmptyString(int depth) {
        char[] charArray = new char[depth * IDENT_AMOUNT];
        Arrays.fill(charArray, ' ');
        return new String(charArray);
    }

}<|MERGE_RESOLUTION|>--- conflicted
+++ resolved
@@ -101,7 +101,6 @@
      * @throws XPathExpressionException
      */
     public static String prettyPrintXML(String input) throws TransformerConfigurationException,
-<<<<<<< HEAD
             ParserConfigurationException, SAXException, IOException, TransformerException, XPathExpressionException,
             XPathFactoryConfigurationException {
         return input;
@@ -144,50 +143,6 @@
         // DOMSource source = new DOMSource(doc);
         // transformer.transform(source, result);
         // return result.getWriter().toString();
-=======
-            ParserConfigurationException, SAXException, IOException, TransformerException, XPathExpressionException {
-        Transformer transformer = TransformerFactory.newInstance().newTransformer();
-        transformer.setOutputProperty(OutputKeys.INDENT, "yes");
-        transformer.setOutputProperty("{http://xml.apache.org/xslt}indent-amount", Integer.toString(IDENT_AMOUNT));
-        transformer.setOutputProperty(OutputKeys.OMIT_XML_DECLARATION, "yes");
-        StreamResult result = new StreamResult(new StringWriter());
-        Document doc = DocumentBuilderFactory.newInstance().newDocumentBuilder()
-                .parse(new InputSource(new StringReader(input)));
-
-        // clear out blank text nodes otherwise the formatter will preserver
-        // them and add additional newlinesq
-        XPathExpression emptyTextNodeXPath = XPathFactory.newInstance().newXPath()
-                .compile("//text()[normalize-space()='']");
-        NodeList blankNodesList = (NodeList) emptyTextNodeXPath.evaluate(doc, XPathConstants.NODESET);
-        for (int j = 0; j < blankNodesList.getLength(); ++j) {
-            Node blankNode = blankNodesList.item(j);
-            blankNode.getParentNode().removeChild(blankNode);
-        }
-
-        XPathExpression xpathDepth = XPathFactory.newInstance().newXPath().compile("count(ancestor-or-self::*)");
-        XPathExpression toBeFormatted = XPathFactory.newInstance().newXPath().compile("//*[@autoformat = 'true']/*");
-
-        NodeList toBeFormattedNodeList = (NodeList) toBeFormatted.evaluate(doc, XPathConstants.NODESET);
-        for (int i = 0; i < toBeFormattedNodeList.getLength(); i++) {
-            Node node = toBeFormattedNodeList.item(i);
-
-            String content = node.getTextContent();
-            double doubleDepth = (Double) xpathDepth.evaluate(toBeFormattedNodeList.item(i), XPathConstants.NUMBER);
-            int depth = (int) doubleDepth;
-            String emptyString = createEmptyString(depth);
-            String newContent = content.replaceAll("\n", ("\n" + emptyString));
-            if (newContent.length() > content.length()
-                    && newContent.substring(newContent.length() - IDENT_AMOUNT, newContent.length()).trim().equals("")) {
-                newContent = newContent.substring(0, newContent.length() - IDENT_AMOUNT);
-            }
-            node.setTextContent(newContent);
-            Element element = (Element) node.getParentNode();
-            element.removeAttribute("autoformat");
-        }
-        DOMSource source = new DOMSource(doc);
-        transformer.transform(source, result);
-        return result.getWriter().toString();
->>>>>>> db91c91a
     }
 
     private static String createEmptyString(int depth) {
